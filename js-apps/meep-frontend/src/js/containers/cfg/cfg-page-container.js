/*
 * Copyright (c) 2019  InterDigital Communications, Inc
 *
 * Licensed under the Apache License, Version 2.0 (the "License");
 * you may not use this file except in compliance with the License.
 * You may obtain a copy of the License at
 *
 *     http://www.apache.org/licenses/LICENSE-2.0
 *
 * Unless required by applicable law or agreed to in writing, software
 * distributed under the License is distributed on an "AS IS" BASIS,
 * WITHOUT WARRANTIES OR CONDITIONS OF ANY KIND, either express or implied.
 * See the License for the specific language governing permissions and
 * limitations under the License.
 */

import _ from 'lodash';
import { connect } from 'react-redux';
import React, { Component } from 'react';
import * as YAML from 'yamljs';
import { Grid, GridCell, GridInner } from '@rmwc/grid';
import { Elevation } from '@rmwc/elevation';
import IDCVis from '../idc-vis';
import CfgNetworkElementContainer from './cfg-network-element-container';
import CfgPageScenarioButtons from './cfg-page-scenario-buttons';
import { deepCopy } from '../../util/object-util';
import { getElementFromScenario } from '../../util/scenario-utils';

import HeadlineBar from '../../components/headline-bar';
import CfgTable from './cfg-table';
import IDOpenScenarioDialog from '../../components/dialogs/id-open-scenario-dialog';
import IDNewScenarioDialog from '../../components/dialogs/id-new-scenario-dialog';
import IDSaveScenarioDialog from '../../components/dialogs/id-save-scenario-dialog';
import IDDeleteScenarioDialog from '../../components/dialogs/id-delete-scenario-dialog';
import IDExportScenarioDialog from '../../components/dialogs/id-export-scenario-dialog';

import {
  cfgElemNew,
  cfgElemClone,
  cfgElemEdit,
  cfgElemClear,
  cfgElemSetErrMsg,
  cfgChangeScenario,
  cfgChangeScenarioList,
  cfgChangeState,
  CFG_ELEM_MODE_NEW,
  CFG_ELEM_MODE_EDIT
} from '../../state/cfg';

import {
  uiChangeCurrentDialog,
  IDC_DIALOG_OPEN_SCENARIO,
  IDC_DIALOG_NEW_SCENARIO,
  IDC_DIALOG_SAVE_SCENARIO,
  IDC_DIALOG_DELETE_SCENARIO,
  IDC_DIALOG_EXPORT_SCENARIO
} from '../../state/ui';

import {
  TYPE_CFG,
  CFG_STATE_LOADED,
  CFG_STATE_NEW,
  CFG_STATE_IDLE,
  PAGE_CONFIGURE,
  ELEMENT_TYPE_SCENARIO,
  COMMON_ZONE_TYPE_STR,
  DEFAULT_NL_TYPE_STR
} from '../../meep-constants';

import {
  FIELD_TYPE,
  FIELD_PARENT,
  FIELD_NAME,
  FIELD_INGRESS_SVC_MAP,
  FIELD_EXT_PORT,
  FIELD_GPU_COUNT,
  FIELD_GPU_TYPE,
  getElemFieldVal,
  setElemFieldVal,
  createUniqueName
} from '../../util/elem-utils';

import { pipe, filter } from '../../util/functional';

const firstElementIfPresent = val =>
  Array.isArray(val) ? (val.length ? val[0] : null) : val;
const notNull = x => x;
const extractPort = svcMapEntry =>
  Number(firstElementIfPresent(svcMapEntry.split(':')));

const externalPorts = elem => {
  return getElemFieldVal(elem, FIELD_INGRESS_SVC_MAP)
    .split(',')
    .map(extractPort)
    .filter(notNull)
    .concat([Number(getElemFieldVal(elem, FIELD_EXT_PORT))].filter(notNull));
};

const hasExtPortsInCommon = elem1 => elem2 => {
  const ports1 = externalPorts(elem1);
  const ports2 = externalPorts(elem2);
  const intersection = _.intersection(ports1, ports2);
  return intersection.length;
};

const hasDifferentName = elem1 => elem2 => elem1.name.val !== elem2.name.val;

class CfgPageContainer extends Component {
  constructor(props) {
    super(props);
  }

  // ----------------------------------------
  // NETWORK ELEMENT CONFIGURATION
  // ----------------------------------------

  // NEW
  onNewElement() {
    this.props.cfgElemNew();
  }

  // EDIT
  onEditElement(element) {
    if (element !== null) {
      this.props.cfgElemEdit(element);
    } else {
      this.props.cfgElemClear();
    }
  }

  // SAVE
  onSaveElement(element) {
    // Validate network element
    if (this.validateNetworkElement(element) === false) {
      return;
    }

    // Add/update element in scenario
    if (
      this.props.cfg.elementConfiguration.configurationMode ===
      CFG_ELEM_MODE_NEW
    ) {
      this.props.newScenarioElem(element, true);
    } else {
      this.props.updateScenarioElem(element);
    }

    // Reset Element configuration pane
    this.props.cfgElemClear();
  }

  // CLONE
  onCloneElement() {
    this.props.cfgElemClone();
  }

  // CLONE ELEMENT, return new element name
  cloneElement(element, newParentName, isRoot) {
    let newElement = deepCopy(element);

    var name = getElemFieldVal(element, FIELD_NAME);
    if (isRoot === false) {
      name = createUniqueName(this.props.cfg.table.entries, name + '-copy');
      setElemFieldVal(newElement, FIELD_NAME, name);
    }
    setElemFieldVal(newElement, FIELD_PARENT, newParentName);

    // add new element to scenario
    // new id and label will be created as part of the addNewElementToScenario called by newScenarioElem
    this.props.newScenarioElem(newElement, false);
    return name;
  }

  // CLONE
  onApplyCloneElement(element) {
    // Validate network element
    if (this.validateNetworkElement(element) === false) {
      return;
    }

    // browse to find the root of the tree to clone

    var inCloneBranch = false;
    var newZoneRootParentName = '';
    var newNlRootParentName = '';
    var newPlRootParentName = '';
    var newProcessRootParentName = '';
    var elementFromScenario;

    var scenario = this.props.cfg.scenario;
    // Domains
    for (var i in scenario.deployment.domains) {
      var domain = scenario.deployment.domains[i];

      // Add domain to graph and table (ignore public domain)
      if (domain.id === element.id) {
        newZoneRootParentName = this.cloneElement(element, getElemFieldVal(element, FIELD_PARENT), true); 
        inCloneBranch = true;
      }

      // Zones
      for (var j in domain.zones) {
        var zone = domain.zones[j];

        if (inCloneBranch) {
          if (zone.name.indexOf(COMMON_ZONE_TYPE_STR) !== -1) {
            newNlRootParentName = newZoneRootParentName + COMMON_ZONE_TYPE_STR;
          } else {
            elementFromScenario = getElementFromScenario(scenario, zone.name);
            newNlRootParentName = this.cloneElement(elementFromScenario, newZoneRootParentName, false);
          }
        } else {
          if (zone.id === element.id) {
            newNlRootParentName = this.cloneElement(element, getElemFieldVal(element, FIELD_PARENT), true);
            inCloneBranch = true;
          }
        }

        // Network Locations
        for (var k in zone.networkLocations) {
          var nl = zone.networkLocations[k];

          if (inCloneBranch) {
            if (nl.name.indexOf(DEFAULT_NL_TYPE_STR) !== -1) {
              newPlRootParentName = newNlRootParentName;
            } else {
              elementFromScenario = getElementFromScenario(scenario, nl.name);
              newPlRootParentName = this.cloneElement(elementFromScenario, newNlRootParentName, false);
            }
          } else {
            if (nl.id === element.id) {
              newPlRootParentName = this.cloneElement(element, getElemFieldVal(element, FIELD_PARENT, true));
              inCloneBranch = true;
            }
          }

          // Physical Locations
          for (var l in nl.physicalLocations) {
            var pl = nl.physicalLocations[l];

            if (inCloneBranch) {
              elementFromScenario = getElementFromScenario(scenario, pl.name);
              newProcessRootParentName = this.cloneElement(elementFromScenario, newPlRootParentName, false);
            } else {
              if (pl.id === element.id) {
                newProcessRootParentName = this.cloneElement(element, getElemFieldVal(element, FIELD_PARENT, true));
                inCloneBranch = true;
              }
            }

            // Processes
            for (var m in pl.processes) {
              var proc = pl.processes[m];

              if (inCloneBranch) {
                elementFromScenario = getElementFromScenario(scenario, proc.name);
                this.cloneElement(elementFromScenario, newProcessRootParentName, false);
              } else {
                if (proc.id === element.id) {
                  this.cloneElement(element, getElemFieldVal(element, FIELD_PARENT, true));
                }
              }
            }
          }
        }
      }

      if(inCloneBranch) {
        break;
      }
    }

<<<<<<< HEAD
    //force update on the visual aspect of the scenario
    this.props.updateScenario();
=======
    //force update on element to update the the visual aspect of the scenario
    this.props.updateScenarioElem(element);
>>>>>>> 48795b5c

    this.props.cfgElemClear();
  }

  // DELETE
  onDeleteElement(element) {
    this.props.deleteScenarioElem(element);
    this.props.cfgElemClear();
  }

  // CANCEL
  onCancelElement() {
    this.props.cfgElemClear();
  }

  findIndexByKeyValue(_array, key, value) {
    for (var i = 0; i < _array.length; i++) {
      if (getElemFieldVal(_array[i], key) === value) {
        return i;
      }
    }
    return -1;
  }

  findOtherThanSelfIndexByKeyValue(_array, key, value, exceptionId) {
    for (var i = 0; i < _array.length; i++) {
      if (getElemFieldVal(_array[i], key) === value) {
        if (_array[i].id !== exceptionId) {
          return i;
        }
      }
    }
    return -1;
  }

  // Validate new network element form field entries
  validateNetworkElement(element) {
    var data = this.props.cfg.table.entries;

    // Clear previous error message
    this.props.cfgElemSetErrMsg('');

    // Verify that no field is in error
    var fieldsInError = 0;
    _.forOwn(
      element,
      val => (fieldsInError = val.err ? fieldsInError + 1 : fieldsInError)
    );
    if (fieldsInError) {
      this.props.cfgElemSetErrMsg(`${fieldsInError} fields in error`);
      return false;
    }

    // Verify element type
    var type = getElemFieldVal(element, FIELD_TYPE);
    if (type === null) {
      this.props.cfgElemSetErrMsg('Missing element type');
      return false;
    }

    // Check for valid & unique network element name (except if editing)
    var name = getElemFieldVal(element, FIELD_NAME);
    if (name === null || name === '') {
      this.props.cfgElemSetErrMsg('Missing element name');
      return false;
    }

<<<<<<< HEAD
    if (this.findOtherThanSelfIndexByKeyValue(data, FIELD_NAME, name, element.id) !== -1) {
=======
    if (
      configMode !== CFG_ELEM_MODE_EDIT &&
      this.findIndexByKeyValue(data, FIELD_NAME, name) !== -1
    ) {
>>>>>>> 48795b5c
      this.props.cfgElemSetErrMsg('Element name already exists');
      return false;
    }

    // Nothing else to validate for Scenario element
    if (type === ELEMENT_TYPE_SCENARIO) {
      return true;
    }

    // Make sure parent exists
    if (
      this.findIndexByKeyValue(
        data,
        FIELD_NAME,
        getElemFieldVal(element, FIELD_PARENT)
      ) === -1
    ) {
      this.props.cfgElemSetErrMsg('Parent does not exist');
      return false;
    }

    // If GPU requested, make sure type is set
    var gpuCount = getElemFieldVal(element, FIELD_GPU_COUNT);
    if (gpuCount) {
      var gpuType = getElemFieldVal(element, FIELD_GPU_TYPE);
      if (gpuType === null || gpuType === '') {
        this.props.cfgElemSetErrMsg('GPU type not selected');
        return false;
      }
    }

    // TODO -- verify node port not already used
    const extPorts = externalPorts(element);

    if (extPorts.length) {
      const elemsWithSameExtPort = pipe(
        filter(hasDifferentName(element)),
        filter(hasExtPortsInCommon(element))
      )(data);

      if (elemsWithSameExtPort.length) {
        const elemNames = elemsWithSameExtPort.map(e => e.id);
        this.props.cfgElemSetErrMsg(
          `External port already used in ${elemNames}`
        );
        return false;
      }
    }

    return true;
  }

  // ----------------------------------------
  // SCENARIO CONFIGURATION
  // ----------------------------------------

  /**
   * Callback function to receive the result of the getScenario operation.
   * @callback module:api/ScenarioConfigurationApi~getScenarioCallback
   * @param {String} error Error message, if any.
   * @param {module:model/Scenario} data The data returned by the service call.
   * @param {String} response The complete HTTP response.
   */
  getScenarioLoadCb(error, data /*, response*/) {
    if (error !== null) {
      // TODO: consider showgina an alert
      return;
    }

    // Store & process loaded scenario
    this.props.setScenario(data);
    this.setPageState(CFG_STATE_LOADED);
  }

  /**
   * Callback function to receive the result of the getScenarioList operation.
   * @callback module:api/ScenarioConfigurationApi~getScenarioListCallback
   * @param {String} error Error message, if any.
   * @param {module:model/ScenarioList} data The data returned by the service call.
   * @param {String} response The complete HTTP response.
   */
  getScenarioListLoadCb(error, data /*, response*/) {
    if (error !== null) {
      // TODO: consider showgina an alert
      return;
    }
    if (!data.scenarios) {
      return;
    }

    this.props.changeScenarioList(_.map(data.scenarios, 'name'));
  }

  /**
   * Callback function to receive the result of the getScenario operation.
   * @callback module:api/ScenarioConfigurationApi~getScenarioCallback
   * @param {String} error Error message, if any.
   * @param {module:model/Scenario} data The data returned by the service call.
   * @param {String} response The complete HTTP response.
   */
  getScenarioImportCb(error /* data, response*/) {
    // Update configuration page state based on whether scenario already exists
    if (error === null) {
      // TODO: consider showgina an alert
      this.setPageState(CFG_STATE_LOADED);
    } else {
      this.setPageState(CFG_STATE_NEW);
    }
  }

  /**
   * Callback function to receive the result of the createScenario operation.
   * @callback module:api/ScenarioConfigurationApi~createScenarioCallback
   * @param {String} error Error message, if any.
   * @param data This operation does not return a value.
   * @param {String} response The complete HTTP response.
   */
  createScenarioCb(error /*data, response*/) {
    // Update configuration page state based on whether scenario was successfully created
    if (error === null) {
      // TODO: consider showgina an alert
      this.setPageState(CFG_STATE_LOADED);
    } else {
      // TODO: consider showgina an alert
      this.setPageState(CFG_STATE_NEW);
    }
  }

  /**
   * Callback function to receive the result of the setScenario operation.
   * @callback module:api/ScenarioConfigurationApi~setScenarioCallback
   * @param {String} error Error message, if any.
   * @param data This operation does not return a value.
   * @param {String} response The complete HTTP response.
   */
  setScenarioCb(error /* data, response*/) {
    // Update configuration page state based on whether scenario was successfully saved
    if (error === null) {
      // TODO: consider showgina an alert
      this.setPageState(CFG_STATE_LOADED);
    } else {
      // TODO: consider showgina an alert
      this.setPageState(CFG_STATE_NEW);
    }
  }

  /**
   * Callback function to receive the result of the deleteScenario operation.
   * @callback module:api/ScenarioConfigurationApi~deleteScenarioCallback
   * @param {String} error Error message, if any.
   * @param data This operation does not return a value.
   * @param {String} response The complete HTTP response.
   */
  deleteScenarioCb(error /* data, response*/) {
    if (error !== null) {
      // TODO: consider showgina an alert
    }
    // TODO: consider showing an alert

    // Delete scenario
    this.props.deleteScenario();
    this.setPageState(CFG_STATE_IDLE);
  }

  // Update configuration page state
  setPageState(state) {
    this.props.changeState(state);
    this.props.cfgElemClear();
  }

  // Create & Process new scenario
  createScenario(name) {
    this.props.createScenario(name);
    this.setPageState(CFG_STATE_NEW);
  }

  // Save currently configured scenario
  saveScenario(name) {
    var cfg = this.props.cfg;

    const scenarioName = name || cfg.scenario.name;
    const scenarioCopy = JSON.parse(JSON.stringify(cfg.scenario));
    scenarioCopy.name = scenarioName;

    // Create new scenario if scenario is new
    if (cfg.state === CFG_STATE_NEW || scenarioName !== cfg.scenario.name) {
      this.props.api.createScenario(
        scenarioName,
        scenarioCopy,
        (error, data, response) => this.createScenarioCb(error, data, response)
      );
    } else {
      this.props.api.setScenario(
        scenarioName,
        scenarioCopy,
        (error, data, response) => this.setScenarioCb(error, data, response)
      );
    }

    this.props.changeScenario(scenarioCopy);
  }

  // Delete saved scenario
  deleteScenario() {
    var cfg = this.props.cfg;

    this.props.api.deleteScenario(cfg.scenario.name, (error, data, response) =>
      this.deleteScenarioCb(error, data, response)
    );
  }

  // CLOSE DIALOG
  closeDialog() {
    this.props.changeCurrentDialog(Math.random());
  }

  // SAVE SCENARIO DIALOG
  onSaveScenario() {
    this.props.changeCurrentDialog(IDC_DIALOG_SAVE_SCENARIO);
  }

  // DELETE SCENARIO DIALOG
  onDeleteScenario() {
    this.props.changeCurrentDialog(IDC_DIALOG_DELETE_SCENARIO);
  }

  // NEW SCENARIO DIALOG
  onNewScenario() {
    this.props.changeCurrentDialog(IDC_DIALOG_NEW_SCENARIO);
  }

  // OPEN SCENARIO DIALOG
  onOpenScenario() {
    // Retrieve list of available scenarios
    this.props.api.getScenarioList((error, data, response) => {
      this.getScenarioListLoadCb(error, data, response);
    });
    this.props.changeCurrentDialog(IDC_DIALOG_OPEN_SCENARIO);
  }

  // EXPORT SCENARIO DIALOG
  onExportScenario() {
    this.props.changeCurrentDialog(IDC_DIALOG_EXPORT_SCENARIO);
  }

  // IMPORT SCENARIO
  onScenarioInputChange(elem) {
    const props = this.props;
    const self = this;

    if (elem.value) {
      var reader = new FileReader();
      reader.onload = function(event) {
        // Parse imported Scenario
        var importedScenario;
        try {
          importedScenario = YAML.parse(
            event.target.result.replace(/\bNaN\b/g, 'null')
          );
          // importedScenario = JSON.parse(event.target.result);
        } catch (e) {
          // TODO: consider showing an alert
          return;
        }

        // Store & Process imported scenario
        props.setScenario(importedScenario);

        // Retrieve list of stored scenarios
        props.api.getScenario(
          importedScenario.name,
          (error, data, response) => {
            self.getScenarioImportCb(error, data, response);
          }
        );
      };
      reader.readAsText(elem.files[0]);
      elem.value = null;
    }
  }

  renderDialogs() {
    return (
      <>
        <IDNewScenarioDialog
          title="Create New Scenario"
          open={this.props.currentDialog === IDC_DIALOG_NEW_SCENARIO}
          onClose={() => {
            this.closeDialog();
          }}
          api={this.props.api}
          createScenario={name => this.createScenario(name)}
        />

        <IDSaveScenarioDialog
          title="Save Scenario"
          open={this.props.currentDialog === IDC_DIALOG_SAVE_SCENARIO}
          onClose={() => {
            this.closeDialog();
          }}
          api={this.props.api}
          scenarioName={this.props.scenarioName}
          saveScenario={name => this.saveScenario(name)}
        />

        <IDOpenScenarioDialog
          title="Open Scenario"
          open={this.props.currentDialog === IDC_DIALOG_OPEN_SCENARIO}
          options={this.props.scenarios}
          onClose={() => {
            this.closeDialog();
          }}
          api={this.props.api}
          getScenarioLoadCb={(error, data, response) =>
            this.getScenarioLoadCb(error, data, response)
          }
        />

        <IDDeleteScenarioDialog
          title="Delete Scenario"
          open={this.props.currentDialog === IDC_DIALOG_DELETE_SCENARIO}
          onClose={() => {
            this.closeDialog();
          }}
          api={this.props.api}
          deleteScenario={() => this.deleteScenario()}
        />

        <IDExportScenarioDialog
          title="Export Current Configuration"
          open={this.props.currentDialog === IDC_DIALOG_EXPORT_SCENARIO}
          onClose={() => {
            this.closeDialog();
          }}
          scenario={this.props.cfg.scenario}
          scenarioName={this.props.scenarioName}
        />
      </>
    );
  }

  render() {
    if (this.props.page !== PAGE_CONFIGURE) {
      return null;
    }

    return (
      <div style={styles.page}>
        {this.renderDialogs()}

        <div style={{ width: '100%' }}>
          <Grid style={styles.headlineGrid}>
            <GridCell span={12}>
              <Elevation
                className="component-style"
                z={2}
                style={styles.headline}
              >
                <GridInner>
                  <GridCell align={'middle'} span={4}>
                    <HeadlineBar
                      titleLabel="Scenario"
                      scenarioName={this.props.scenarioName}
                    />
                  </GridCell>
                  <GridCell span={8}>
                    <GridInner align={'right'}>
                      <GridCell align={'middle'} span={12}>
                        <CfgPageScenarioButtons
                          {...this.props}
                          onDeleteScenario={() => {
                            this.onDeleteScenario();
                          }}
                          onSaveScenario={() => {
                            this.onSaveScenario();
                          }}
                          onNewScenario={() => {
                            this.onNewScenario();
                          }}
                          onOpenScenario={() => {
                            this.onOpenScenario();
                          }}
                          onInputScenario={elem =>
                            this.onScenarioInputChange(elem)
                          }
                          onExportScenario={() => this.onExportScenario()}
                        />
                      </GridCell>
                    </GridInner>
                  </GridCell>
                </GridInner>
              </Elevation>
            </GridCell>
          </Grid>
        </div>

        {this.props.cfgState !== CFG_STATE_IDLE && (
          <>
            <Grid style={{ width: '100%' }}>
              <GridInner>
                <GridCell span={8}>
                  <Elevation className="component-style" z={2}>
                    <div style={{ padding: 10 }}>
                      <IDCVis
                        type={TYPE_CFG}
                        onEditElement={elem => this.onEditElement(elem)}
                      />
                    </div>
                  </Elevation>
                </GridCell>
                <GridCell span={4} style={styles.inner}>
                  <Elevation className="component-style" z={2}>
                    <CfgNetworkElementContainer
                      style={{ height: '100%' }}
                      onNewElement={() => this.onNewElement()}
                      onSaveElement={elem => this.onSaveElement(elem)}
                      onDeleteElement={elem => this.onDeleteElement(elem)}
                      onApplyCloneElement={elem => this.onApplyCloneElement(elem)}
                      onCancelElement={() => this.onCancelElement()}
                    />
                  </Elevation>
                </GridCell>
              </GridInner>
            </Grid>

            <div style={{ width: '100%' }}>
              <CfgTable
                type={TYPE_CFG}
                onNewElement={() => this.onNewElement()}
                onEditElement={elem => this.onEditElement(elem)}
                onDeleteElement={() => this.onDeleteElement()}
                onApplyCloneElement={elem => this.onApplyCloneElement(elem)}
              />
            </div>
          </>
        )}
      </div>
    );
  }
}

const styles = {
  headlineGrid: {
    marginBottom: 10
  },
  headline: {
    padding: 10
  },
  inner: {
    height: '100%'
  },
  page: {
    height: '100%',
    marginBottom: 10,
    width: '100%',
    marginRight: 100
  },
  cfgTable: {
    marginTop: 20,
    padding: 10
  }
};

const mapStateToProps = state => {
  return {
    cfg: state.cfg,
    cfgState: state.cfg.state,
    configuredElement: state.cfg.elementConfiguration.configuredElement,
    table: state.cfg.table,
    selectedElements: state.cfg.table.selected,
    currentDialog: state.ui.currentDialog,
    scenarios: state.cfg.apiResults.scenarios,
    page: state.ui.page,
    scenarioName: state.cfg.scenario.name
  };
};

const mapDispatchToProps = dispatch => {
  return {
    cfgElemNew: elem => dispatch(cfgElemNew(elem)),
    cfgElemClone: elem => dispatch(cfgElemClone(elem)),
    cfgElemEdit: elem => dispatch(cfgElemEdit(elem)),
    cfgElemClear: elem => dispatch(cfgElemClear(elem)),
    cfgElemSetErrMsg: msg => dispatch(cfgElemSetErrMsg(msg)),
    changeCurrentDialog: type => dispatch(uiChangeCurrentDialog(type)),
    changeScenarioList: scenarios => dispatch(cfgChangeScenarioList(scenarios)),
    changeState: s => dispatch(cfgChangeState(s)),
    changeScenario: scenario => dispatch(cfgChangeScenario(scenario))
  };
};

const ConnectedCfgPageContainer = connect(
  mapStateToProps,
  mapDispatchToProps
)(CfgPageContainer);

export default ConnectedCfgPageContainer;<|MERGE_RESOLUTION|>--- conflicted
+++ resolved
@@ -270,13 +270,8 @@
       }
     }
 
-<<<<<<< HEAD
     //force update on the visual aspect of the scenario
     this.props.updateScenario();
-=======
-    //force update on element to update the the visual aspect of the scenario
-    this.props.updateScenarioElem(element);
->>>>>>> 48795b5c
 
     this.props.cfgElemClear();
   }
@@ -344,14 +339,7 @@
       return false;
     }
 
-<<<<<<< HEAD
     if (this.findOtherThanSelfIndexByKeyValue(data, FIELD_NAME, name, element.id) !== -1) {
-=======
-    if (
-      configMode !== CFG_ELEM_MODE_EDIT &&
-      this.findIndexByKeyValue(data, FIELD_NAME, name) !== -1
-    ) {
->>>>>>> 48795b5c
       this.props.cfgElemSetErrMsg('Element name already exists');
       return false;
     }
